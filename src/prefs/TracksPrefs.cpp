/**********************************************************************

  Audacity: A Digital Audio Editor

  TracksPrefs.cpp

  Brian Gunlogson
  Joshua Haberman
  Dominic Mazzoni
  James Crook


*******************************************************************//**

\class TracksPrefs
\brief A PrefsPanel for track display and behavior properties.

*//*******************************************************************/

#include "../Audacity.h"
#include "TracksPrefs.h"

//#include <algorithm>
//#include <wx/defs.h>

#include "../Prefs.h"
#include "../ShuttleGui.h"
#include "../WaveTrack.h"

#include "../Experimental.h"
#include "../Internat.h"

int TracksPrefs::iPreferencePinned = -1;

namespace {
   const wxChar *PinnedHeadPreferenceKey()
   {
      return wxT("/AudioIO/PinnedHead");
   }

   bool PinnedHeadPreferenceDefault()
   {
      return false;
   }
   
   const wxChar *PinnedHeadPositionPreferenceKey()
   {
      return wxT("/AudioIO/PinnedHeadPosition");
   }

   double PinnedHeadPositionPreferenceDefault()
   {
      return 0.5;
   }
}


//////////
static const IdentInterfaceSymbol choicesView[] = {
   { XO("Waveform") },
   { wxT("WaveformDB"), XO("Waveform (dB)") },
   { XO("Spectrogram") }
};
static const int intChoicesView[] = {
   (int)(WaveTrack::Waveform),
   (int)(WaveTrack::obsoleteWaveformDBDisplay),
   (int)(WaveTrack::Spectrum)
};
static const size_t nChoicesView = WXSIZEOF(choicesView);
static_assert( nChoicesView == WXSIZEOF(intChoicesView), "size mismatch" );

static const size_t defaultChoiceView = 0;

class TracksViewModeSetting : public EncodedEnumSetting {
public:
   TracksViewModeSetting(
      const wxString &key,
      const IdentInterfaceSymbol symbols[], size_t nSymbols,
      size_t defaultSymbol,

      const int intValues[],
      const wxString &oldKey
   )
      : EncodedEnumSetting{
         key, symbols, nSymbols, defaultSymbol, intValues, oldKey }
   {}

   void Migrate( wxString &value ) override
   {
      // Special logic for this preference which was twice migrated!

      // First test for the older but not oldest key:
      EncodedEnumSetting::Migrate(value);
      if (!value.empty())
         return;

      // PRL:  Bugs 1043, 1044
      // 2.1.1 writes a NEW key for this preference, which got NEW values,
      // to avoid confusing version 2.1.0 if it reads the preference file afterwards.
      // Prefer the NEW preference key if it is present

      int oldMode;
      gPrefs->Read(wxT("/GUI/DefaultViewMode"), // The very old key
         &oldMode,
         (int)(WaveTrack::Waveform));
      auto viewMode = WaveTrack::ConvertLegacyDisplayValue(oldMode);

      // Now future-proof 2.1.1 against a recurrence of this sort of bug!
      viewMode = WaveTrack::ValidateWaveTrackDisplay(viewMode);

      const_cast<TracksViewModeSetting*>(this)->WriteInt( viewMode );
      gPrefs->Flush();

      value = mSymbols[ FindInt(viewMode) ].Internal();
   }
};

static TracksViewModeSetting viewModeSetting{
   wxT("/GUI/DefaultViewModeChoice"),
   choicesView, nChoicesView, defaultChoiceView,

   intChoicesView,
   wxT("/GUI/DefaultViewModeNew")
};

WaveTrack::WaveTrackDisplay TracksPrefs::ViewModeChoice()
{
   return (WaveTrack::WaveTrackDisplay) viewModeSetting.ReadInt();
}

//////////
static const IdentInterfaceSymbol choicesSampleDisplay[] = {
   { wxT("ConnectDots"), XO("Connect dots") },
   { wxT("StemPlot"), XO("Stem plot") }
};
static const size_t nChoicesSampleDisplay = WXSIZEOF( choicesSampleDisplay );
static const int intChoicesSampleDisplay[] = {
   (int) WaveTrack::LinearInterpolate,
   (int) WaveTrack::StemPlot
};
static_assert(
   nChoicesSampleDisplay == WXSIZEOF(intChoicesSampleDisplay), "size mismatch" );

static const size_t defaultChoiceSampleDisplay = 1;

static EncodedEnumSetting sampleDisplaySetting{
   wxT("/GUI/SampleViewChoice"),
   choicesSampleDisplay, nChoicesSampleDisplay, defaultChoiceSampleDisplay,

   intChoicesSampleDisplay,
   wxT("/GUI/SampleView")
};

WaveTrack::SampleDisplay TracksPrefs::SampleViewChoice()
{
   return (WaveTrack::SampleDisplay) sampleDisplaySetting.ReadInt();
}

//////////
static const IdentInterfaceSymbol choicesZoom[] = {
   { wxT("FitToWidth"), XO("Fit to Width") },
   { wxT("ZoomToSelection"), XO("Zoom to Selection") },
   { wxT("ZoomDefault"), XO("Zoom Default") },
   { XO("Minutes") },
   { XO("Seconds") },
   { wxT("FifthsOfSeconds"), XO("5ths of Seconds") },
   { wxT("TenthsOfSeconds"), XO("10ths of Seconds") },
   { wxT("TwentiethsOfSeconds"), XO("20ths of Seconds") },
   { wxT("FiftiethsOfSeconds"), XO("50ths of Seconds") },
   { wxT("HundredthsOfSeconds"), XO("100ths of Seconds") },
   { wxT("FiveHundredthsOfSeconds"), XO("500ths of Seconds") },
   { XO("MilliSeconds") },
   { XO("Samples") },
   { wxT("FourPixelsPerSample"), XO("4 Pixels per Sample") },
   { wxT("MaxZoom"), XO("Max Zoom") },
};
static const size_t nChoicesZoom = WXSIZEOF( choicesZoom );
static const int intChoicesZoom[] = {
   WaveTrack::kZoomToFit,
   WaveTrack::kZoomToSelection,
   WaveTrack::kZoomDefault,
   WaveTrack::kZoomMinutes,
   WaveTrack::kZoomSeconds,
   WaveTrack::kZoom5ths,
   WaveTrack::kZoom10ths,
   WaveTrack::kZoom20ths,
   WaveTrack::kZoom50ths,
   WaveTrack::kZoom100ths,
   WaveTrack::kZoom500ths,
   WaveTrack::kZoomMilliSeconds,
   WaveTrack::kZoomSamples,
   WaveTrack::kZoom4To1,
   WaveTrack::kMaxZoom,
};
static_assert( nChoicesZoom == WXSIZEOF(intChoicesZoom), "size mismatch" );

static const size_t defaultChoiceZoom1 = 2; // kZoomDefault

static EncodedEnumSetting zoom1Setting{
   wxT("/GUI/ZoomPreset1Choice"),
   choicesZoom, nChoicesZoom, defaultChoiceZoom1,

   intChoicesZoom,
   wxT("/GUI/ZoomPreset1")
};

static const size_t defaultChoiceZoom2 = 13; // kZoom4To1

static EncodedEnumSetting zoom2Setting{
   wxT("/GUI/ZoomPreset2Choice"),
   choicesZoom, nChoicesZoom, defaultChoiceZoom2,

   intChoicesZoom,
   wxT("/GUI/ZoomPreset2")
};

WaveTrack::ZoomPresets TracksPrefs::Zoom1Choice()
{
   return (WaveTrack::ZoomPresets) zoom1Setting.ReadInt();
}

WaveTrack::ZoomPresets TracksPrefs::Zoom2Choice()
{
   return (WaveTrack::ZoomPresets) zoom2Setting.ReadInt();
}

//////////
TracksPrefs::TracksPrefs(wxWindow * parent, wxWindowID winid)
/* i18n-hint: "Tracks" include audio recordings but also other collections of
 * data associated with a time line, such as sequences of labels, and musical
 * notes */
:  PrefsPanel(parent, winid, _("Tracks"))
{
   Populate();
}

TracksPrefs::~TracksPrefs()
{
}

void TracksPrefs::Populate()
{
   // Keep view choices and codes in proper correspondence --
   // we don't display them by increasing integer values.


   // How samples are displayed when zoomed in:


   //------------------------- Main section --------------------
   // Now construct the GUI itself.
   // Use 'eIsCreatingFromPrefs' so that the GUI is
   // initialised with values from gPrefs.
   ShuttleGui S(this, eIsCreatingFromPrefs);
   PopulateOrExchange(S);
   // ----------------------- End of main section --------------
}

void TracksPrefs::PopulateOrExchange(ShuttleGui & S)
{
   S.SetBorder(2);
   S.StartScroller();

   S.StartStatic(_("Display"));
   {
<<<<<<< HEAD
      S.TieCheckBox(_("&Pinned Recording/Playback head"),
                    PinnedHeadPreferenceKey(),
                    PinnedHeadPreferenceDefault());
      S.TieCheckBox(_("&Auto-scroll"),
                    wxT("/GUI/AutoScroll"),
                    true);
      S.TieCheckBox(_("Auto-&height for tracks"),
=======
      S.TieCheckBox(_("Auto-&fit track height"),
>>>>>>> 9a45c020
                    wxT("/GUI/TracksFitVerticallyZoomed"),
                    false);
      S.TieCheckBox(_("Sho&w audio track name as overlay"),
                  wxT("/GUI/ShowTrackNameInWaveform"),
                  false);
#ifdef EXPERIMENTAL_HALF_WAVE
      S.TieCheckBox(_("Use &half-wave display when collapsed"),
                  wxT("/GUI/CollapseToHalfWave"),
                  false);
#endif
#ifdef SHOW_PINNED_UNPINNED_IN_PREFS
      S.TieCheckBox(_("&Pinned Recording/Playback head"),
         PinnedHeadPreferenceKey(),
         PinnedHeadPreferenceDefault());
#endif
      S.TieCheckBox(_("A&uto-scroll if head unpinned"),
         wxT("/GUI/AutoScroll"),
         true);

      S.AddSpace(10);

      S.StartMultiColumn(2);
      {
#ifdef SHOW_PINNED_POSITION_IN_PREFS
         S.TieNumericTextBox(
            _("Pinned &head position"),
            PinnedHeadPositionPreferenceKey(),
            PinnedHeadPositionPreferenceDefault(),
            30
         );
#endif
         S.TieChoice(_("Default &view mode:"),
                     viewModeSetting );

         S.TieChoice(_("Display &samples:"),
                     sampleDisplaySetting );

         S.TieTextBox(_("Default audio track &name:"),
                      wxT("/GUI/TrackNames/DefaultTrackName"),
                      _("Audio Track"),
                      30);
      }
      S.EndMultiColumn();
   }
   S.EndStatic();

   S.StartStatic(_("Zoom Toggle"));
   {
      S.StartMultiColumn(4);
      {
         S.TieChoice(_("Preset 1:"),
                     zoom1Setting );

         S.TieChoice(_("Preset 2:"),
                     zoom2Setting );
      }
   }
   S.EndStatic();
   S.EndScroller();
}

bool TracksPrefs::GetPinnedHeadPreference()
{
   // JKC: Cache this setting as it is read many times during drawing, and otherwise causes screen flicker.
   // Correct solution would be to re-write wxFileConfig to be efficient.
   if( iPreferencePinned >= 0 )
      return iPreferencePinned == 1;
   bool bResult = gPrefs->ReadBool(PinnedHeadPreferenceKey(), PinnedHeadPreferenceDefault());
   iPreferencePinned = bResult ? 1: 0;
   return bResult;
}

void TracksPrefs::SetPinnedHeadPreference(bool value, bool flush)
{
   iPreferencePinned = value ? 1 :0;
   gPrefs->Write(PinnedHeadPreferenceKey(), value);
   if(flush)
      gPrefs->Flush();
}

double TracksPrefs::GetPinnedHeadPositionPreference()
{
   auto value = gPrefs->ReadDouble(
      PinnedHeadPositionPreferenceKey(),
      PinnedHeadPositionPreferenceDefault());
   return std::max(0.0, std::min(1.0, value));
}

void TracksPrefs::SetPinnedHeadPositionPreference(double value, bool flush)
{
   value = std::max(0.0, std::min(1.0, value));
   gPrefs->Write(PinnedHeadPositionPreferenceKey(), value);
   if(flush)
      gPrefs->Flush();
}

wxString TracksPrefs::GetDefaultAudioTrackNamePreference()
{
   const auto name =
      gPrefs->Read(wxT("/GUI/TrackNames/DefaultTrackName"), wxT(""));

   if (name.empty() || ( name == "Audio Track" ))
      // When nothing was specified,
      // the default-default is whatever translation of...
      /* i18n-hint: The default name for an audio track. */
      return _("Audio Track");
   else
      return name;
}

bool TracksPrefs::Commit()
{
   // Bug 1583: Clear the caching of the preference pinned state.
   iPreferencePinned = -1;
   ShuttleGui S(this, eIsSavingToPrefs);
   PopulateOrExchange(S);

   // Bug 1661: Don't store the name for new tracks if the name is the
   // default in that language.
   if (GetDefaultAudioTrackNamePreference() == _("Audio Track")) {
      gPrefs->DeleteEntry(wxT("/GUI/TrackNames/DefaultTrackName"));
      gPrefs->Flush();
   }

   return true;
}

wxString TracksPrefs::HelpPageName()
{
   return "Tracks_Preferences";
}

PrefsPanel *TracksPrefsFactory::operator () (wxWindow *parent, wxWindowID winid)
{
   wxASSERT(parent); // to justify safenew
   return safenew TracksPrefs(parent, winid);
}<|MERGE_RESOLUTION|>--- conflicted
+++ resolved
@@ -263,17 +263,7 @@
 
    S.StartStatic(_("Display"));
    {
-<<<<<<< HEAD
-      S.TieCheckBox(_("&Pinned Recording/Playback head"),
-                    PinnedHeadPreferenceKey(),
-                    PinnedHeadPreferenceDefault());
-      S.TieCheckBox(_("&Auto-scroll"),
-                    wxT("/GUI/AutoScroll"),
-                    true);
       S.TieCheckBox(_("Auto-&height for tracks"),
-=======
-      S.TieCheckBox(_("Auto-&fit track height"),
->>>>>>> 9a45c020
                     wxT("/GUI/TracksFitVerticallyZoomed"),
                     false);
       S.TieCheckBox(_("Sho&w audio track name as overlay"),
